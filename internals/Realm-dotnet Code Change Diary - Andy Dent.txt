--- conflicted
+++ resolved
@@ -1665,7 +1665,6 @@
 
 
 -=-=-=-=-=-=-=-=-=-=-=-=-=-=-=-=-=-=-=-=-=-=-=-=-=-=-=-=-=-=-=-=-=-=-=-=-
-<<<<<<< HEAD
 #299 Fix crash on related RealmList using ToList 
 
 RelationshipTests.cs
@@ -1707,7 +1706,7 @@
 
 query_cs.cpp
 - query_not added
-=======
+-=-=-=-=-=-=-=-=-=-=-=-=-=-=-=-=-=-=-=-=-=-=-=-=-=-=-=-=-=-=-=-=-=-=-=-=-
 #183 BindingPerformanceTest crashes
 
 RealmHandle.cs
@@ -1718,5 +1717,4 @@
 - remove commented-out tests
 - all tests do commits
 - BindingCreateObjectPeformanceTest and BindingPerformanceTest
-  - add inner loops with N operations per transaction, parameterised
->>>>>>> d94fdeb1
+  - add inner loops with N operations per transaction, parameterised