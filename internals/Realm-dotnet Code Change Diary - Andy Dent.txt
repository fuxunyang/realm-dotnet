--- conflicted
+++ resolved
@@ -1168,7 +1168,6 @@
 - Close added
 - Dispose filled out to invoke Close
 
-<<<<<<< HEAD
 -=-=-=-=-=-=-=-=-=-=-=-=-=-=-=-=-=-=-=-=-=-=-=-=-=-=-=-=-=-=-=-=-=-=-=-=-
 #286 Fix Makefile
 Makefile
@@ -1177,7 +1176,6 @@
   
 RelationshipTests.cs
 - delete a couple of commented out lines in sample that no longer apply
-=======
 
 -=-=-=-=-=-=-=-=-=-=-=-=-=-=-=-=-=-=-=-=-=-=-=-=-=-=-=-=-=-=-=-=-=-=-=-=-
 #282 Minor cleanups whilst improving API docs
@@ -1201,5 +1199,4 @@
 - remove cast
 
 Realm.IsClosed
-- changed to property
->>>>>>> ff4b6ca1
+- changed to property