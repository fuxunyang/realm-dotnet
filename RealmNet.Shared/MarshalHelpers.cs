--- conflicted
+++ resolved
@@ -1,4 +1,4 @@
-﻿/* Copyright 2015 Realm Inc - All Rights Reserved
+/* Copyright 2015 Realm Inc - All Rights Reserved
  * Proprietary and Confidential
  */
  
@@ -56,15 +56,9 @@
             if (columnType == typeof(float))
                 return (IntPtr)9;  // type_Float
             if (columnType == typeof(double))
-<<<<<<< HEAD
-                return (IntPtr)10;
+                return (IntPtr)10; // type_Double
             if (columnType == typeof(DateTimeOffset))
-                return (IntPtr)7;
-=======
-                return (IntPtr)10; // type_Double
-            if (columnType == typeof(DateTime))
                 return (IntPtr)7;  // type_DateTime
->>>>>>> 0fb29045
             if (columnType == typeof(bool))
                 return (IntPtr)1;  // type_Bool
             if (columnType.BaseType == typeof(RealmObject))
