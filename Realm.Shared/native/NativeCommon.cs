--- conflicted
+++ resolved
@@ -28,84 +28,6 @@
 #endif
 
 namespace Realms {
-<<<<<<< HEAD
-    public static class NativeExceptionExtensions
-    {
-        internal static unsafe Exception Convert(this NativeException @this)
-=======
-
-    [StructLayout(LayoutKind.Sequential)]
-    struct MarshalledVector<T> where T : struct
-    {
-        IntPtr items;
-        IntPtr count;
-
-        internal IEnumerable<T> AsEnumerable()
-        {
-            return Enumerable.Range(0, (int)count).Select(MarshalElement);
-        }
-
-        unsafe T MarshalElement(int elementIndex)
-        {
-            var @struct = default(T);
-            Unsafe.CopyBlock(Unsafe.AsPointer(ref @struct), IntPtr.Add(items, elementIndex * Unsafe.SizeOf<T>()).ToPointer(), (uint)Unsafe.SizeOf<T>());
-            return @struct;
-        }
-    }
-
-    [StructLayout(LayoutKind.Sequential)]
-    unsafe struct PtrTo<T> where T : struct
-    {
-        void* ptr;
-
-        internal T? Value
-        {
-            get
-            {
-                if (ptr == null)
-                {
-                    return null;
-                }
-
-                var @struct = default(T);
-                Unsafe.CopyBlock(Unsafe.AsPointer(ref @struct), ptr, (uint)Unsafe.SizeOf<T>());
-                return @struct;
-            }
-        }
-
-        public PtrTo(IntPtr intPtr)
-        {
-            ptr = intPtr.ToPointer();
-        } 
-    }
-
-    [StructLayout(LayoutKind.Sequential)]
-    internal unsafe struct NativeException
-    {
-        public RealmExceptionCodes type;
-        public sbyte* messageBytes;
-        public IntPtr messageLength;
-
-        internal Exception Convert()
->>>>>>> b5190051
-        {
-            var message = (this.messageLength != IntPtr.Zero) ?
-                new string(this.messageBytes, 0 /* start offset */, (int)this.messageLength, Encoding.UTF8)
-                : "No further information available";
-            NativeCommon.delete_pointer(this.messageBytes);
-
-            return RealmException.Create(this.type, message);
-        }
-
-        internal void ThrowIfNecessary()
-        {
-            if (this.type == RealmExceptionCodes.NoError)
-                return;
-
-            throw Convert();
-        }
-    }
-
     internal static class NativeCommon
     {
         public delegate void NotifyRealmCallback (IntPtr realmHandle);
